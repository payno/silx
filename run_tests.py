--- conflicted
+++ resolved
@@ -81,7 +81,6 @@
     logger.info("h5py %s" % h5py.version.version)
 
 
-<<<<<<< HEAD
 def get_project_name(root_dir):
     """Retrieve project name by running python setup.py --name in root_dir.
 
@@ -101,8 +100,6 @@
 logger.info('Project name: %s' % PROJECT_NAME)
 
 
-=======
->>>>>>> fba0d9cd
 class TestResult(unittest.TestResult):
     logger = logging.getLogger("memProf")
     logger.setLevel(logging.DEBUG)
@@ -123,11 +120,7 @@
         else:
             memusage = 0
         self.logger.info("Time: %.3fs \t RAM: %.3f Mb\t%s" % (
-<<<<<<< HEAD
-                        time.time() - self.__time_start, memusage, test.id()))
-=======
             time.time() - self.__time_start, memusage, test.id()))
->>>>>>> fba0d9cd
 
 
 if sys.hexversion < 34013184:  # 2.7
