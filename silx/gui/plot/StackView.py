--- conflicted
+++ resolved
@@ -781,21 +781,9 @@
 
         # Update active image colormap
         activeImage = self._plot.getActiveImage()
-<<<<<<< HEAD
         if isinstance(activeImage, items.ColormapMixIn):
             activeImage.setColormap(self.getColormap())
-=======
-        if activeImage is not None:
-            self._plot.addImage(
-                activeImage.getData(copy=False),
-                origin=self._getImageOrigin(),
-                scale=self._getImageScale(),
-                legend=activeImage.getLegend(),
-                info=activeImage.getInfo(),
-                pixmap=activeImage.getPixmap(copy=False),
-                colormap=self.getColormap(),
-                resetzoom=False)
->>>>>>> 8ee143fe
+
 
     def isKeepDataAspectRatio(self):
         """Returns whether the plot is keeping data aspect ratio or not."""
