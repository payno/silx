--- conflicted
+++ resolved
@@ -56,11 +56,7 @@
 
 __authors__ = ["V.A. Sole", "Thomas Vincent", "J. Kieffer"]
 __license__ = "MIT"
-<<<<<<< HEAD
-__date__ = "15/03/2017"
-=======
 __date__ = "26/04/2017"
->>>>>>> 4cb9338d
 
 
 import os
@@ -129,9 +125,6 @@
                             *resource.split('/'))
     else:  # Preferred way to get resources as it supports zipfile package
         return pkg_resources.resource_filename(__name__, resource)
-<<<<<<< HEAD
-=======
-
 
 class ExternalResources(object):
     """Utility class which allows to download test-data from www.silx.org
@@ -313,5 +306,4 @@
         for fn in imgs:
             logger.info("Downloading from silx.org: %s", fn)
             res.append(self.getfile(fn))
-        return res
->>>>>>> 4cb9338d
+        return res