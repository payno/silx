# coding: utf-8
# /*##########################################################################
# Copyright (C) 2016 European Synchrotron Radiation Facility
#
# Permission is hereby granted, free of charge, to any person obtaining a copy
# of this software and associated documentation files (the "Software"), to deal
# in the Software without restriction, including without limitation the rights
# to use, copy, modify, merge, publish, distribute, sublicense, and/or sell
# copies of the Software, and to permit persons to whom the Software is
# furnished to do so, subject to the following conditions:
#
# The above copyright notice and this permission notice shall be included in
# all copies or substantial portions of the Software.
#
# THE SOFTWARE IS PROVIDED "AS IS", WITHOUT WARRANTY OF ANY KIND, EXPRESS OR
# IMPLIED, INCLUDING BUT NOT LIMITED TO THE WARRANTIES OF MERCHANTABILITY,
# FITNESS FOR A PARTICULAR PURPOSE AND NONINFRINGEMENT. IN NO EVENT SHALL THE
# AUTHORS OR COPYRIGHT HOLDERS BE LIABLE FOR ANY CLAIM, DAMAGES OR OTHER
# LIABILITY, WHETHER IN AN ACTION OF CONTRACT, TORT OR OTHERWISE, ARISING FROM,
# OUT OF OR IN CONNECTION WITH THE SOFTWARE OR THE USE OR OTHER DEALINGS IN
# THE SOFTWARE.
#
# ############################################################################*/
"""
Python h5 module and octave h5 module have different ways to deal with
h5 files.
This module is used to make the link between octave and python using such files.
(python is using a dictionary and octave a struct )

This module provides tool to set HDF5 file for fasttomo input.

Here is an example of a simple read and write :

.. code-block:: python
    :emphasize-lines: 3,5    

    # writing a structure
    myStruct = {'MKEEP_MASK': 0.0, 'UNSHARP_SIGMA': 0.80000000000000004 }
    writer = Octaveh5().open("my_h5file", 'a')
    writer.write('mt_struct_name', myStruct)

    # reading a h5 file
    reader = Octaveh5().open("my_h5file")
    strucDict = reader.get('mt_struct_name')

.. note:: These functions depend on the `h5py <http://www.h5py.org/>`_ 
    library, which is not a mandatory dependency for `silx`.

"""

import logging
logger = logging.getLogger(__name__)
import numpy as np

try:
    import h5py
except ImportError as e:
    logger.error("Module " + __name__ + " requires h5py")
    raise e

__authors__ = ["C. Nemoz", "H. Payno"]
__license__ = "MIT"
__date__ = "05/10/2016"


class Octaveh5(object):
    """This class allows communication between octave and python using hdf5 format.
    """

    def __init__(self, octave_targetted_version=3.8):
        """Constructor

        :param octave_targetted_version: the version of Octave for which we want to write this hdf5 file.
        
        This is needed because for old Octave version we need to had a hack(adding one extra character)
        """
        self.file = None
        self.octave_targetted_version = octave_targetted_version

    def open(self, h5file, mode='r'):
        """Open the h5 file which has been write by octave

        :param h5file: The path of the file to read
        :param mode: the opening mode of the file :'r', 'w'...
        """
        try:
            self.file = h5py.File(h5file, mode)
            return self
        except IOError as e:
            if mode == 'a':
                reason = "\n %s: Can t find or create " % h5file
            else:
                reason = "\n %s: File not found" % h5file
            self.file = None

            logger.info(reason)
            raise e

    def get(self, struct_name):
        """Read octave equivalent structures in hdf5 file

        :param struct_name: the identification of the top level identity we want to get from an hdf5 structure
        :return: the dictionnary of the requested struct. None if can t find it
        """
        if self.file is None:
            info = "No file currently open"
            logger.info(info)
            return None

        if not struct_name in self.file:
            raise ValueError('The group %s doesn\'t exists in the given file' %struct_name)

        data_dict = {}
        grr = (list(self.file[struct_name].items())[1])[1]
        try:
            gr_level2 = grr.items()
        except AttributeError:
            reason = "no gr_level2"
            logger.info(reason)
            return None

        for key, val in iter(dict(gr_level2).items()):
            data_dict[str(key)] = list(val.items())[1][1].value

            if list(val.items())[0][1].value != np.string_('sq_string'):
                data_dict[str(key)] = float(data_dict[str(key)])
<<<<<<< HEAD
            elif list(val.items())[0][1].value == np.string_('sq_string'):
=======
            else:
>>>>>>> 4a344a59
                # in the case the string has been stored as an nd-array of char
                if type(data_dict[str(key)]) is np.ndarray:
                    data_dict[str(key)] = "".join(chr(item) for item in data_dict[str(key)])
                else:
                    data_dict[str(key)] = data_dict[str(key)].decode('UTF-8')
<<<<<<< HEAD
=======

>>>>>>> 4a344a59
                # In the case Octave have added an extra character at the end
                if self.octave_targetted_version < 3.8:
                    data_dict[str(key)] = data_dict[str(key)][:-1]

            else:
                # TODO: raise an error, type not manage for now
                pass

        return data_dict

    def write(self, struct_name, data_dict):
        """write data_dict under the group struct_name in the open hdf5 file

        :param struct_name: the identificatioon of the structure to write in the hdf5
        :param data_dict: The python dictionnary containing the informations to write
        """
        if self.file is None:
            info = "No file currently open"
            logger.info(info)
            return

        group_l1 = self.file.create_group(struct_name)
        group_l1.attrs['OCTAVE_GLOBAL'] = np.uint8(1)
        group_l1.attrs['OCTAVE_NEW_FORMAT'] = np.uint8(1)
        group_l1.create_dataset("type", data=np.string_('scalar struct'), dtype="|S14")
        group_l2 = group_l1.create_group('value')
        for ftparams in data_dict:
            group_l3 = group_l2.create_group(ftparams)
            group_l3.attrs['OCTAVE_NEW_FORMAT'] = np.uint8(1)
            if type(data_dict[ftparams]) == str:
                group_l3.create_dataset("type", (), data=np.string_('sq_string'), dtype="|S10")
                if self.octave_targetted_version < 3.8:
                    group_l3.create_dataset("value", data=np.string_(data_dict[ftparams] + '0'))
                else:
                    group_l3.create_dataset("value", data=np.string_(data_dict[ftparams]))
            else:
                group_l3.create_dataset("type", (), data=np.string_('scalar'), dtype="|S7")
                group_l3.create_dataset("value", data=data_dict[ftparams])

    def close(self):
        """Close the file after calling read function
        """
        if self.file:
            self.file.close()

    def __del__(self):
        """Destructor
        """
        self.close()<|MERGE_RESOLUTION|>--- conflicted
+++ resolved
@@ -62,6 +62,8 @@
 __license__ = "MIT"
 __date__ = "05/10/2016"
 
+class StructureNotExisting(Exception):
+    pass
 
 class Octaveh5(object):
     """This class allows communication between octave and python using hdf5 format.
@@ -124,27 +126,16 @@
 
             if list(val.items())[0][1].value != np.string_('sq_string'):
                 data_dict[str(key)] = float(data_dict[str(key)])
-<<<<<<< HEAD
-            elif list(val.items())[0][1].value == np.string_('sq_string'):
-=======
             else:
->>>>>>> 4a344a59
                 # in the case the string has been stored as an nd-array of char
                 if type(data_dict[str(key)]) is np.ndarray:
                     data_dict[str(key)] = "".join(chr(item) for item in data_dict[str(key)])
                 else:
                     data_dict[str(key)] = data_dict[str(key)].decode('UTF-8')
-<<<<<<< HEAD
-=======
 
->>>>>>> 4a344a59
                 # In the case Octave have added an extra character at the end
                 if self.octave_targetted_version < 3.8:
                     data_dict[str(key)] = data_dict[str(key)][:-1]
-
-            else:
-                # TODO: raise an error, type not manage for now
-                pass
 
         return data_dict
 
